use distances::sets::dice;
use distances::sets::jaccard;
use distances::sets::kulsinski;

#[test]
#[allow(clippy::float_equality_without_abs)]
fn test_dice() {
    let x = vec![1, 2, 3];
    let y = vec![1, 2, 3];

    let distance: f32 = dice(&x, &y);
    assert!(distance < f32::EPSILON);

    let x = vec![1, 2, 3, 4, 5];
    let y = vec![6, 7, 8, 9, 10];

    let distance: f32 = dice(&x, &y);
    assert!((distance - 1.0) < f32::EPSILON);

    let x = vec![1, 2, 3, 4, 5];
    let y = vec![4, 5, 6, 7, 8];

    let distance: f32 = dice(&x, &y);
    assert!((distance - 0.6) < f32::EPSILON);

    let x = vec![1, 2, 3, 4, 5];
    let y = vec![5, 6, 7, 8, 9];

    let distance: f32 = dice(&x, &y);
    assert!((distance - 0.8) < f32::EPSILON);
}

/// Generates a length 1000 set with each bit flipped randomly on or off
fn gen_set() -> Vec<u16> {
    let mut vec = Vec::new();
    for i in 0..1000 {
        if rand::random() {
            vec.push(i);
        }
    }
    vec
}

/// Random exhaustive testing of set distances, manually creating union and intersection values
#[test]
fn sets_test() {
    for _ in 0..10000 {
        let x: Vec<u16> = gen_set();
        let y: Vec<u16> = gen_set();
        let mut union: usize = 0;
        let mut intersection: usize = 0;
        let mut size: usize = 0;
        for i in 0_u16..1000 {
            if x.contains(&i) || y.contains(&i) {
                union += 1;
                size += 1;
            }
            if x.contains(&i) && y.contains(&i) {
                intersection += 1;
                size += 1;
            }
        }
        let mut distance: f32;
        let mut real_distance: f32;

        distance = jaccard(&x, &y);
        if union == 0 {
            real_distance = 0.0;
        } else {
            real_distance = 1_f32 - (intersection as f32) / (union as f32);
        }
        assert!((distance - real_distance).abs() < f32::EPSILON);

        distance = dice(&x, &y);
        if union == 0 {
            real_distance = 0.0;
        } else {
            real_distance = 1_f32 - (2_f32 * ((intersection as f32) / (size as f32)));
        }
        assert!((distance - real_distance).abs() < f32::EPSILON);

        distance = kulsinski(&x, &y);
        if union == 0 {
            real_distance = 0.0;
        } else {
            real_distance = 1_f32 - (intersection as f32) / ((union + union - intersection) as f32);
        }
        assert!((distance - real_distance).abs() < f32::EPSILON);
    }
}

/// Boundary testing for set distances, equal sets or one zero set
#[test]
fn bounds_test() {
    let x: Vec<u16> = gen_set();
    let y: Vec<u16> = Vec::new();

    let mut distance: f32;

    distance = jaccard(&x, &x);
    assert!(distance < f32::EPSILON);
    distance = jaccard(&x, &y);
    assert!((distance - 1.0).abs() < f32::EPSILON);
    distance = jaccard(&y, &y);
    assert!((distance - 1.0).abs() < f32::EPSILON);

    distance = dice(&x, &x);
    assert!(distance < f32::EPSILON);
    distance = dice(&x, &y);
    assert!((distance - 1.0).abs() < f32::EPSILON);
    distance = dice(&y, &y);
    assert!((distance - 1.0).abs() < f32::EPSILON);

    distance = kulsinski(&x, &x);
    assert!(distance < f32::EPSILON);
    distance = kulsinski(&x, &y);
    assert!((distance - 1.0).abs() < f32::EPSILON);
    distance = kulsinski(&y, &y);
<<<<<<< HEAD
    assert!(distance - 1.0 < f32::EPSILON);
}

/// Kai's tests for hausdorff distance
#[test]
fn hausdorff_test() {
    // TODO: property-based testing - equality, symmetry, triangle inequality

    // random sets I made up for testing
    let x: Vec<Vec<u16>> = vec![vec![0, 2], vec![1, 1], vec![3, 5]];
    let y: Vec<Vec<u16>> = vec![vec![2, 4], vec![3, 6], vec![2, 3]];
    let z: Vec<Vec<u16>> = vec![vec![2, 1], vec![6, 3], vec![1, 4], vec![3, 3], vec![5, 1]]; // for triangle inequality

    let lowest_dist = 0.0;

    // euclidean testing
    let distance_xx: f32 = distances::sets::hausdorff(&x, &x, less_than, euclidean, lowest_dist);
    assert!(distance_xx < f32::EPSILON); // identity test
    let distance_yy: f32 = distances::sets::hausdorff(&y, &y, less_than, euclidean, lowest_dist);
    assert!(distance_yy < f32::EPSILON); // identity test
    let distance_xy: f32 = distances::sets::hausdorff(&x, &y, less_than, euclidean, lowest_dist);
    let distance_yx: f32 = distances::sets::hausdorff(&y, &x, less_than, euclidean, lowest_dist);
    assert!(distance_xy - distance_yx < f32::EPSILON); // symmetry test

    // triangle inequality test for euclidean
    let distance_xz: f32 = distances::sets::hausdorff(&x, &z, less_than, euclidean, lowest_dist);
    let distance_yz: f32 = distances::sets::hausdorff(&y, &z, less_than, euclidean, lowest_dist);
    let longest_side = distance_xy.max(distance_xz).max(distance_yz);
    let sum_of_others = distance_xy + distance_xz + distance_yz - longest_side;
    assert!(longest_side <= sum_of_others);

    // manhattan testing
    let distance_xx: f32 = distances::sets::hausdorff(&x, &x, less_than, manhattan, lowest_dist);
    assert!(distance_xx < f32::EPSILON); // identity test
    let distance_yy: f32 = distances::sets::hausdorff(&y, &y, less_than, manhattan, lowest_dist);
    assert!(distance_yy < f32::EPSILON); // identity test
    let distance_xy: f32 = distances::sets::hausdorff(&x, &y, less_than, manhattan, lowest_dist);
    let distance_yx: f32 = distances::sets::hausdorff(&y, &x, less_than, manhattan, lowest_dist);
    assert!(distance_xy - distance_yx < f32::EPSILON); // symmetry test

    // triangle inequality test for manhattan
    let distance_xz: f32 = distances::sets::hausdorff(&x, &z, less_than, manhattan, lowest_dist);
    let distance_yz: f32 = distances::sets::hausdorff(&y, &z, less_than, manhattan, lowest_dist);
    let longest_side = distance_xy.max(distance_xz).max(distance_yz);
    let sum_of_others = distance_xy + distance_xz + distance_yz - longest_side;
    assert!(longest_side <= sum_of_others);

    // jaccard testing
    let distance_xx: f32 = distances::sets::hausdorff(&x, &x, less_than, jaccard, lowest_dist);
    assert!(distance_xx < f32::EPSILON); // identity test
    let distance_yy: f32 = distances::sets::hausdorff(&y, &y, less_than, jaccard, lowest_dist);
    assert!(distance_yy < f32::EPSILON); // identity test
    let distance_xy: f32 = distances::sets::hausdorff(&x, &y, less_than, jaccard, lowest_dist);
    let distance_yx: f32 = distances::sets::hausdorff(&y, &x, less_than, jaccard, lowest_dist);
    assert!(distance_xy - distance_yx < f32::EPSILON); // symmetry test

    // triangle inequality test for jaccard
    let distance_xz: f32 = distances::sets::hausdorff(&x, &z, less_than, jaccard, lowest_dist);
    let distance_yz: f32 = distances::sets::hausdorff(&y, &z, less_than, jaccard, lowest_dist);
    let longest_side = distance_xy.max(distance_xz).max(distance_yz);
    let sum_of_others = distance_xy + distance_xz + distance_yz - longest_side;
    assert!(longest_side <= sum_of_others);
}

// compare function for hausdorff distance
fn less_than(a: f32, b: f32) -> bool {
    a < b
}

// euclidean distance function between two points
fn euclidean(a: &[u16], b: &[u16]) -> f32 {
    let mut sum: f32 = 0.0;
    for i in 0..a.len() {
        sum += (a[i] as f32 - b[i] as f32).powi(2);
    }
    sum.sqrt()
}

// manhattan distance function between two points
fn manhattan(a: &[u16], b: &[u16]) -> f32 {
    let mut sum: f32 = 0.0;
    for i in 0..a.len() {
        sum += (a[i] as f32 - b[i] as f32).abs();
    }
    sum
=======
    assert!((distance - 1.0).abs() < f32::EPSILON);
>>>>>>> 75cf0c0d
}<|MERGE_RESOLUTION|>--- conflicted
+++ resolved
@@ -116,8 +116,7 @@
     distance = kulsinski(&x, &y);
     assert!((distance - 1.0).abs() < f32::EPSILON);
     distance = kulsinski(&y, &y);
-<<<<<<< HEAD
-    assert!(distance - 1.0 < f32::EPSILON);
+    assert!((distance - 1.0).abs() < f32::EPSILON);
 }
 
 /// Kai's tests for hausdorff distance
@@ -202,7 +201,4 @@
         sum += (a[i] as f32 - b[i] as f32).abs();
     }
     sum
-=======
-    assert!((distance - 1.0).abs() < f32::EPSILON);
->>>>>>> 75cf0c0d
 }